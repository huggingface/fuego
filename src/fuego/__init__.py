from .run_on_spaces import github_run, run


<<<<<<< HEAD
__all__ = ["github_run", "run"]

__version__ = "0.0.8.dev0"
=======
__version__ = "0.0.9.dev0"
>>>>>>> c3fa4ff2
<|MERGE_RESOLUTION|>--- conflicted
+++ resolved
@@ -1,10 +1,6 @@
 from .run_on_spaces import github_run, run
 
 
-<<<<<<< HEAD
 __all__ = ["github_run", "run"]
 
-__version__ = "0.0.8.dev0"
-=======
-__version__ = "0.0.9.dev0"
->>>>>>> c3fa4ff2
+__version__ = "0.0.9.dev0"