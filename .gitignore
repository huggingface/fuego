--- conflicted
+++ resolved
@@ -134,10 +134,8 @@
 examples/config.json
 
 run.py
-<<<<<<< HEAD
 
 # Ruff cache
 .ruff_cache/
-=======
-examples/lora*
->>>>>>> c3fa4ff2
+
+examples/lora*